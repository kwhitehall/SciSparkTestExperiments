/*
 * Licensed to the Apache Software Foundation (ASF) under one
 * or more contributor license agreements.  See the NOTICE file
 * distributed with this work for additional information
 * regarding copyright ownership.  The ASF licenses this file
 * to you under the Apache License, Version 2.0 (the
 * "License"); you may not use this file except in compliance
 * with the License.  You may obtain a copy of the License at
 *
 *     http://www.apache.org/licenses/LICENSE-2.0
 *
 * Unless required by applicable law or agreed to in writing, software
 * distributed under the License is distributed on an "AS IS" BASIS,
 * WITHOUT WARRANTIES OR CONDITIONS OF ANY KIND, either express or implied.
 * See the License for the specific language governing permissions and
 * limitations under the License.
 */
package org.dia.tensors

import org.nd4j.api.linalg.DSL._

import org.nd4j.linalg.api.ndarray.INDArray
import org.nd4j.linalg.factory.Nd4j

import scala.language.implicitConversions

/**
 * The Nd4j Functional operations
 * Created by rahulsp on 7/6/15.
 */

class Nd4jTensor(val tensor : INDArray) extends AbstractTensor {
  type T = Nd4jTensor
  val name : String = "nd4j"

  def this(shapePair : (Array[Double], Array[Int])) {
    this(Nd4j.create(shapePair._1, shapePair._2))
  }

  def this(loadFunc : () => (Array[Double], Array[Int])) {
    this(loadFunc())
  }

  def reduceResolution(blockSize: Int): Nd4jTensor = {
    val largeArray = tensor
    val numRows = largeArray.rows()
    val numCols = largeArray.columns()

    val reducedSize = numRows * numCols / (blockSize * blockSize)

    val reducedMatrix = Nd4j.create(numRows / blockSize, numCols / blockSize)

    for(row <- 0 to reducedMatrix.rows - 1){
      for(col <- 0 to reducedMatrix.columns - 1){
        val rowRange = (row*blockSize to ((row + 1) * blockSize) - 1).toSet
        val columnRange = (col * blockSize to ((col + 1) * blockSize) - 1).toSet
        val crossProductRanges = for { x <- rowRange; y <- columnRange} yield (x, y)
        val block = crossProductRanges.map(pair => largeArray.getDouble(pair._1, pair._2))
        val numNonZero = block.count(p => p != 0)
        val avg = if (numNonZero > 0) (block.sum / numNonZero) else 0.0
        reducedMatrix.put(row, col, avg)
      }
    }
    new Nd4jTensor(reducedMatrix)
  }

  override def getArray: Unit = {
    return tensor
  }
  implicit def convert(array : INDArray) : Nd4jTensor = new Nd4jTensor(array)

  override implicit def +(array : Nd4jTensor) : Nd4jTensor = tensor + array.tensor

  override implicit def -(array: Nd4jTensor): Nd4jTensor = tensor - array.tensor

  override implicit def \(array: Nd4jTensor): Nd4jTensor = tensor \ array.tensor

  override implicit def /(array: Nd4jTensor): Nd4jTensor = tensor / array.tensor

  override implicit def *(array: Nd4jTensor): Nd4jTensor = tensor * array.tensor

  /**
   * Linear Algebra Operations
   */
  override implicit def **(array: Nd4jTensor): Nd4jTensor = tensor ** array.tensor

<<<<<<< HEAD
=======

  override def toString : String = tensor.toString
>>>>>>> 5cb890f6
}<|MERGE_RESOLUTION|>--- conflicted
+++ resolved
@@ -84,9 +84,5 @@
    */
   override implicit def **(array: Nd4jTensor): Nd4jTensor = tensor ** array.tensor
 
-<<<<<<< HEAD
-=======
-
   override def toString : String = tensor.toString
->>>>>>> 5cb890f6
 }